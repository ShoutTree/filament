--- conflicted
+++ resolved
@@ -5,11 +5,9 @@
 
 ## v1.16.1 (currently main branch)
 
-<<<<<<< HEAD
-- engine: add support for PCSS (Percentage Closer Soft Shadows)
 - engine: add experimental glossy screen-space reflections [⚠️ **Materials need to be rebuilt to
   access this new feature**].
-=======
+
 ## v1.16.0
 
 - engine: Fixes skinning calculations (#4887) [⚠️ **Material breakage**].
@@ -20,7 +18,6 @@
 - engine: fix spotlight shadow bias.
 - samples: avoid leaking IBLs in Android sample-gltf-viewer.
 - libs: fix `libibl` on mobile.
->>>>>>> eaefaf8e
 
 ## v1.15.1
 
