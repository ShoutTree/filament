--- conflicted
+++ resolved
@@ -5,15 +5,12 @@
 
 ## v1.12.8 (currently main branch)
 
-<<<<<<< HEAD
-=======
 ## v1.12.7
 
 - engine: Fix, apply emissive after shadowing.
 
 ## v1.12.6
 
->>>>>>> b8d44085
 - engine: Added concept of lod bias to materials.
   [⚠️ **Materials need to be rebuilt to access this new feature**].
 - engine: Fix, BGRA ordering respected for external images with OpenGL on iOS.
